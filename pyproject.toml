#####
# a hatchling based setup module.
#
# see:
# https://packaging.python.org/en/latest/
# https://packaging.python.org/en/latest/tutorials/packaging-projects/
# https://hatch.pypa.io/latest/
#
# find files with traling spaces:
# find . -type f -exec egrep -l " +$" {} \;
#
# releasing a next version on pypi:
# 0. vim pcdl/VERSION.py  # increase version number in file
# 1. git add pcdl/VERSION.py
# 2. python3 man/scarab.py
# 3. git status
# 4. git commit -m'@ physicelldataloader : next release.'
# 5. git tag -a v0.0.0 -m'version 0.0.0'
# 6. rm -r dist
# 7. python3 -c "import pcdl; pcdl.uninstall_data()"
# 8. python3 -m build --sdist  # make source distribution
# 9. python3 -m build --wheel  # make binary distribution python wheel
# 10. twine upload dist/* --verbose
# 11. git push origin
# 12. git push --tag
#####


[build-system]
requires = ["hatchling"]
build-backend = "hatchling.build"


[project]
# name of the project
# pip install pcdl
# import pcdl
name = "pcdl"
dynamic = ["version"]

description = "physicell data loader (pcdl) provides a platform independent, python3 based, pip installable interface to load output, generated with the PhysiCell agent based modeling framework, into python3."
readme = "README.md"

requires-python = ">=3.8, <4"

license = "BSD-3-Clause"
#license-files = {paths = ["LICENSE"]}

authors = [
  {name="Elmar Bucher", email="epbucher@iu.edu"}
]
maintainers = [
  {name="Elmar Bucher", email="epbucher@iu.edu"}
]

keywords = [
    "analysis",
    "data",
    "physicell",
    "python3",
]
classifiers = [
    "Development Status :: 3 - Alpha",
    "Intended Audience :: Developers",
    "Intended Audience :: Science/Research",
    "License :: OSI Approved :: BSD License",
    "Programming Language :: Python :: 3 :: Only",
    "Topic :: Scientific/Engineering :: Bio-Informatics",
]

# bue 2024-12-06: enforcing numpy >= 2.0
dependencies = [
<<<<<<< HEAD
    "bioio",
    "anndata",
=======
    "aicsimageio",
    "anndata>=0.10.8",
>>>>>>> cf889c36
    "matplotlib",
    "numpy>=2.0.0",
    "pandas>=2.2.2",
    "requests",
    "scipy>=1.13.0",
    "vtk",
]


[project.scripts]
# special thanks to Miguel Ponce-de-Leon who introduced me to entry point scripts!
# metadata
pcdl_get_version = "pcdl.pyCLI:get_version"
pcdl_get_unit_dict = "pcdl.pyCLI:get_unit_dict"
# substrate
pcdl_get_substrate_list = "pcdl.pyCLI:get_substrate_list"
pcdl_get_conc_attribute = "pcdl.pyCLI:get_conc_attribute"
pcdl_get_conc_df = "pcdl.pyCLI:get_conc_df"
pcdl_plot_contour = "pcdl.pyCLI:plot_contour"
pcdl_make_conc_vtk = "pcdl.pyCLI:make_conc_vtk"
# cell agent
pcdl_get_celltype_list = "pcdl.pyCLI:get_celltype_list"
pcdl_get_cell_attribute = "pcdl.pyCLI:get_cell_attribute"
pcdl_get_cell_df = "pcdl.pyCLI:get_cell_df"
pcdl_get_anndata = "pcdl.pyCLI:get_anndata"
pcdl_make_graph_gml = "pcdl.pyCLI:make_graph_gml"
pcdl_plot_scatter = "pcdl.pyCLI:plot_scatter"
pcdl_make_cell_vtk = "pcdl.pyCLI:make_cell_vtk"
# substrate and cell agent
pcdl_plot_timeseries = "pcdl.pyCLI:plot_timeseries"
pcdl_make_ome_tiff = "pcdl.pyCLI:make_ome_tiff"
# making movies
pcdl_make_gif = "pcdl.pyCLI:make_gif"
pcdl_make_movie = "pcdl.pyCLI:make_movie"


[project.urls]
"Homepage lab" = "http://www.mathcancer.org/"
"Homepage project" = "http://physicell.org/"
Hompage = "https://github.com/elmbeech/physicelldataloader"
Documentation = "https://github.com/elmbeech/physicelldataloader/tree/master/man"
Issues = "https://github.com/elmbeech/physicelldataloader/issues"
Source = "https://github.com/elmbeech/physicelldataloader"
#DOI = "https://"


[tool.hatch.version]
path = "pcdl/VERSION.py"


[tool.hatch.build.targets.sdist]
include = [
    "/man",
    "/pcdl",
    "/test",
]
exclude = [
    "/output_2d.tar.gz",
    "/output_3d.tar.gz",
    "/.pytest_cache",
]<|MERGE_RESOLUTION|>--- conflicted
+++ resolved
@@ -70,13 +70,8 @@
 
 # bue 2024-12-06: enforcing numpy >= 2.0
 dependencies = [
-<<<<<<< HEAD
+    "anndata>=0.10.8",
     "bioio",
-    "anndata",
-=======
-    "aicsimageio",
-    "anndata>=0.10.8",
->>>>>>> cf889c36
     "matplotlib",
     "numpy>=2.0.0",
     "pandas>=2.2.2",
