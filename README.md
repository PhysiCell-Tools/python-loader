![physicellcdataloader logo & title](man/img/physicelldataloader_title_v3.0.0.png)


## Abstract:

physicelldataloader (pcdl) provides a platform independent, python3 based, [pip](https://en.wikipedia.org/wiki/Pip_(package_manager)) installable interface
to load output, generated with the [PhysiCell](https://github.com/MathCancer/PhysiCell) agent-based modeling and diffusion solver framework,
into [python3](https://en.wikipedia.org/wiki/Python_(programming_language)).

pcdl was forked from the original [PhysiCell-Tools](https://github.com/PhysiCell-Tools) [python-loader](https://github.com/PhysiCell-Tools/python-loader) implementation.

The pcdl python3 library maintains three branches:

+ **Branch version 1** is the original PhysiCell-Tools/python-loader code.
+ **Branch version 2** will be strictly compatible with the original PhysiCell-Tools/python-loader code, although pip installable.
+ **Branch version 3** might break with old habits, although tries to be as much downward compatible as possible.
  The aim of the v3 branch is to get a very lean and agile python3 physicell output interface for the ones coming from the python3 world.


## Header:

+ Language: python [>= 3.9](https://devguide.python.org/versions/)
<<<<<<< HEAD
+ Library dependencies: bioio, anndata, matplotlib, numpy, pandas, (requests), scipy, vtk
=======
+ Library dependencies: anndata, bioio, matplotlib, numpy, pandas, (requests), scipy, vtk
>>>>>>> cf889c36
+ Date of origin original PhysiCell-Tools python-loader: 2019-09-02
+ Date of origin pcdl fork: 2022-08-30
+ Doi: https://doi.org/10.5281/ZENODO.8176399
+ License: [BSD-3-Clause](https://en.wikipedia.org/wiki/BSD_licenses)
+ User manual: this README.md file
+ Source code: [https://github.com/elmbeech/physicelldataloader](https://github.com/elmbeech/physicelldataloader)


## HowTo Guide:

+ [installation and troubleshooting](https://github.com/elmbeech/physicelldataloader/tree/master/man/HOWTO.md)


## Tutorial:

Basics Tutorials:

1. [pcdl background](https://github.com/elmbeech/physicelldataloader/tree/master/man/TUTORIAL_introduction.md)
1. [pcdl processing mcds time steps in python3](https://github.com/elmbeech/physicelldataloader/tree/master/man/TUTORIAL_python3_timestep.md)
1. [pcdl processing mcds time series in python3](https://github.com/elmbeech/physicelldataloader/tree/master/man/TUTORIAL_python3_timeseries.md)
1. [pcdl from the command line](https://github.com/elmbeech/physicelldataloader/tree/master/man/TUTORIAL_commandline.md)

Extras tutorials python3 language:
+ [pcdl and python3 and json](https://github.com/elmbeech/physicelldataloader/blob/master/man/TUTORIAL_python3_json.md)
+ [pcdl and python3 and pandas](https://github.com/elmbeech/physicelldataloader/tree/master/man/TUTORIAL_python3_pandas.md)
+ [pcdl and python3 and scipy and scanpy](https://github.com/elmbeech/physicelldataloader/tree/master/man/TUTORIAL_python3_scverse.md)
+ [pcdl and python3 and graphs](https://github.com/elmbeech/physicelldataloader/tree/master/man/TUTORIAL_python3_graph.md)
+ [pcdl and python3 and matplotlib](https://github.com/elmbeech/physicelldataloader/tree/master/man/TUTORIAL_python3_matplotlib.md)
+ [pcdl and python3 and vtk](https://github.com/elmbeech/physicelldataloader/tree/master/man/TUTORIAL_python3_vtk.md)
+ [pcdl and python3 and ome.tiff, tiff, png, and jpeg](https://github.com/elmbeech/physicelldataloader/tree/master/man/TUTORIAL_python3_ometiff.md)
+ [pcdl and python3 and napari](https://github.com/elmbeech/physicelldataloader/tree/master/man/TUTORIAL_python3_napari.md)

Extras tutorials for other languages than python3:

+ [pcdl and julia](https://github.com/elmbeech/physicelldataloader/tree/master/man/TUTORIAL_julia.md)
+ [pcdl and matlab](https://github.com/elmbeech/physicelldataloader/tree/master/man/TUTORIAL_matlab_octave.md)
+ [pcdl and R](https://github.com/elmbeech/physicelldataloader/tree/master/man/TUTORIAL_r.md)

Extras tutorials for GUI software:

+ [pcdl and paraview](https://github.com/elmbeech/physicelldataloader/tree/master/man/TUTORIAL_paraview.md)
+ [pcdl and blender](https://github.com/elmbeech/physicelldataloader/tree/master/man/TUTORIAL_blender.md)
+ [pcdl and napari](https://github.com/elmbeech/physicelldataloader/tree/master/man/TUTORIAL_python3_napari.md)
+ [pcdl and fiji imagej](https://github.com/elmbeech/physicelldataloader/tree/master/man/TUTORIAL_fijiimagej.md)
<!--
+ [pcdl and neuroglancer](https://github.com/elmbeech/physicelldataloader/tree/master/man/TUTORIAL_(python3)_neuroglancer.md)
-->

Slides:

+ [presentations given](https://github.com/elmbeech/physicelldataloader/tree/master/man/lecture)


## Reference Manual:

+ [API application interface](https://github.com/elmbeech/physicelldataloader/tree/master/man/REFERENCE.md)


## Discussion:

To be developed.


## About Documentation:

Within the pcdl library, we tried to stick to the documentation policy laid out by Daniele Procida in his "[what nobody tells you about documentation](https://www.youtube.com/watch?v=azf6yzuJt54)" talk at PyCon 2017 in Portland, Oregon.


## Contributions:

+ original PhysiCell-Tools python-loader implementation: Patrick Wall, Randy Heiland, Paul Macklin
+ fork pcdl implementation: Elmar Bucher
+ fork pcdl co-programmer: Furkan Kurtoglu, Jennifer Eng, Heber Rocha
+ fork pcdl continuous testing and feedbacks: Aneequa Sundus, John Metzcar
+ student prj on pcdl:
  Benjamin Jacobs (make\_gml),
  Katie Pletz (beta testing),
  Marshal Gress (plot\_scatter),
  Nick Oldfather (unit test model),
  Thierry-Pascal Fleurant (plot\_timeseries)

Developers, please make pull requests to the https://github.com/elmbeech/physicelldataloader/tree/development branch. Thanks!


## Cite:

```bibtex
@Misc{bucher2023,
  author    = {Bucher, Elmar and Wall, Patrick and Rocha, Heber and Kurtoglu, Furkan and Eng, Jennifer and Sundus, Aneequa, and Metzcar, John and Heiland, Randy and Macklin, Paul},
  title     = {elmbeech/physicelldataloader: pcdl platform-independent, pip-installable interface to load PhysiCell agent-based modeling framework output into python3.},
  year      = {2023},
  copyright = {Open Access},
  doi       = {10.5281/ZENODO.8176399},
  publisher = {Zenodo},
}
```


## Road Map:

+ handle spring_attached_cells_graph.txt output files.
+ evt generate lineage tree graph output files.
+ evt add neuroglancer ome.tiff support.


## Release Notes:
+ version 3.3.3 (2025-01-xx): elmbeech/physicelldataloader
    + **aicsimageio** to **bioio** library replacement. special thanks to Joel Eliason!
    + bug fix **plot_contour** plot orientation. special thanks to Marco Ruscone!
    + add test data for new improved **unittest physicell model**. special thanks to Nick Oldfather!
    + add pyMCDS **make_conc_vtk** on the fly visualization. special thanks to Randy Heiland and Nick Oldfather!

+ version 3.3.2 (2024-11-24): elmbeech/physicelldataloader
    + **Warnings** will no longer be piped to standard output if verbose is set to False.
    + pyMCDS **make_ome_tiff** function rewriten to be less RAM hungry and more versatile.

+ version 3.3.1 (2024-09-22): elmbeech/physicelldataloader
    + bugfix pyMCDS custom vectors loading.

+ version 3.3.0 (2024-08-22): elmbeech/physicelldataloader
    + **pip install pcdl**: will again install all library dependencies. The fine-tuned version was too confssing.
    + pyMCDS handels now intracellular **physinboss** data too; data is stored in cell\_df.
    + rename pyMCDS get\_cell\_variables to **get_celltype_list** for conciseness and order list by ID.
    + rename pyMCDS get\_substrate\_names to **get_substrate_list** for conciseness and order list by ID.
    + rename pyMCDS get\_scatter to **plot_scatter** for conciseness.
    + rename pyMCDS get\_contour to **plot_contour** for conciseness.
    + rename pyMCDSts make\_imgcell to **plot_scatter** for conciseness.
    + rename pyMCDSts make\_imgconc to **plot_contour** for conciseness.
    + rename pyMCDSts get\_cell\_df\_states to **get_cell_attribute** for conciseness.
    + rename pyMCDSts get\_conc\_df\_states to **get_conc_attribute** for conciseness.
    + rewrite pyMCDS mcds.get\_unit\_se into **mcds.get_unit_dict**.
    + new pyCLI **pcdl_get_anndata** command line interface function.
    + new pyCLI **pcdl_get_celltype_list** command line interface function.
    + new pyCLI **pcdl_get_cell_attribute** command line interface function.
    + new pyCLI **pcdl_get_cell_df** command line interface function.
    + new pyCLI **pcdl_get_substrate_list** command line interface function.
    + new pyCLI **pcdl_get_conc_attribute** command line interface function.
    + new pyCLI **pcdl_get_conc_df** command line interface function.
    + new pyCLI **pcdl_get_graph_gml** command line interface function.
    + new pyCLI **pcdl_get_unit_dict** command line interface function.
    + new pyCLI **pcdl_get_version** command line interface function.
    + new pyCLI **pcdl_make_cell_vtk** command line interface function.
    + new pyCLI **pcdl_make_conc_vtk** command line interface function.
    + new pyCLI **pcdl_make_gif** command line interface function.
    + new pyCLI **pcdl_make_movie** command line interface function.
    + new pyCLI **pcdl_make_ome_tiff** command line interface function.
    + new pyCLI **pcdl_plot_contour** command line interface function.
    + new pyCLI **pcdl_plot_scatter** command line interface function.
    + new pyCLI **pcdl_plot_timeseries** command line interface function.
    + new pyMCDS **mcds.get_mesh_mnp** function, the mesh version from mcds.get\_voxel\_ijk.
    + new pyMCDS **make_conc_vtk** function, to save substrate data as rectilinear grid vtk file.
    + new pyMCDS **make_cell_vtk** function, to save cell data as glyph vtk file.
    + new pyMCDS **make_graph_gml** function, to save graphs in a networkx and igraph compatible file format.
    + new pyMCDS **make_ome_tiff** function, to save the output data in ome tiff file format.
    + new pyMCDS **set_verbosity_true** function, to complete pcdl.TimeStep(verbosity=True/False) experience.
    + new pyMCDS **set_verbosity_false** function, to complete pcdl.TimeStep(verbosity=True/False) experience.
    + new pyMCDSts **get_cell_df** function, to extract one big dataframe or a list of dataframes from the whole time series.
    + new pyMCDSts **get_conc_df** function, to extract one big dataframe or a list of dataframes from the whole time series.
    + new pyMCDSts **make_cell_vtk** function, to save substrate data as rectilinear grid vtk files. special thanks to Furkan Kurtoglu!
    + new pyMCDSts **make_conc_vtk** function, to save cell data as glyph vtk files. special thanks to Furkan Kurtoglu!
    + new pyMCDSts **make_graph_gml** function, to save graphs in a networkx and igraph compatible files format. special thanks to Benjamin Jacobs!
    + new pyMCDSts **make_ome_tiff** function, to save the output data in ome tiff file format.
    + new pyMCDSts **plot_timeseries** function, to plot time series. special thanks to Thierry-Pascal Fleurant!
    + new pyMCDSts **set_verbosity_true** function, to complete the pcdl.TimeSeries(verbosity=True/False) experience.
    + new pyMCDSts **set_verbosity_false** function to complete the pcdl.TimeSeries(verbosity=True/False) experience.

+ version 3.2.13 (2023-09-18): elmbeech/physicelldataloader
    + rename pyMCDSts make\_imgsubs to **make_imgconc** for consistency.
    + add **man/lecture/20230917_pcdl_repl_programming_analysis_plots.pdf** slide deck.

+ version 3.2.12 (2023-08-12): elmbeech/physicelldataloader
    + add **man/jupyter/pcdl_repl_programming.ipynb** : Jupyter notebook to give an idea about how to work with pcdl in a python3 REPL.
    + add **man/lecture/20230808_pcws2023_session07_pcdl.pdf** slide deck.
    + add github **continuous integration** for all supported python3 versions, all supported operating systems.

+ version 3.2.11 (2023-08-08): elmbeech/physicelldataloader
    + **pip install pcdl**: will only install the bare minimum library dependencies.
    + **pip install pcdl[data]**: will install the minimum dependencies plus the dependencies to download the test dataset.
    + **pip install pcdl[scverse]**: will install the minimum dependencies plus the dependencies needed to generate an anndata object.
    + **pip install pcdl[all]**: will always install all dependencies.
    + new TimeSeries **get_annmcds_list** function, which points to the self.l\_annmcds object.
    + new pyMCDS **get_scatter** function is split off from pyMCDSts make\_imgcell.
    + pyMCDSts **make_imgcell** and **make_imgsubs** bug fixes.
    + TimeStep and TimeSeries **get_anndata** evolution.

+ version 3.2.10 (2023-07-24): elmbeech/physicelldataloader
    + rename pyMCDSts get\_cell\_df\_columns\_states to **get_cell_df_states** for conciseness.
    + rename pyMCDSts get\_conc\_df\_columns\_states to **get_conc_df_states** for conciseness.

+ version 3.2.9 (2023-07-23): elmbeech/physicelldataloader
    + new class **TimeStep** can do everything pyMCDS can do and more.
    + new class **TimeSeries** can do everything pyMCDSts can do and more.
    + new TimeStep **get_anndata** function to transform physicell output into [AnnData](https://anndata.readthedocs.io/en/latest/) objects.
    + new TimeSeries **get_anndata** function to transform physicell output into [AnnData](https://anndata.readthedocs.io/en/latest/) objects.
    + internal pyAnnData **scaler** function.
    + internal pyAnnData **\_anndextract** function.
    + pyMCDS **_\_init__** seetingxml parameter changed from boolean to string to accept other PhysiCell\_settings.xml filenames than the default.
    + pyMCDS **get_cell_df** drop and keep parameters to declare a set of columns to be dropped or kept.
    + pyMCDS **get_conc_df** drop and keep parameters to declare a set of columns to be dropped or kept.
    + new pyMCDS **get_conc_df** shorthand for get\_concentration\_df.
    + pyMCDSts get\_cell\_minstate\_col reimplementation as **get_cell_df_columns_states** function.
    + pyMCDSts get\_concentartion\_minstate\_col reimplementation as **get_conc_df_columns_states** function.
    + new pyMCDSts **get_mcds_list** function which points to the self.l\_mcds object.

+ version 3.2.8 (2023-06-21): elmbeech/physicelldataloader
    + pyMCDS **get_concentration_df** states parameter to filter out non-informative variables.
    + pyMCDS **get_cell_df** states parameter to filter out non-informative variables.
    + pyMCDSts **_\_init__** load parameter to specify if the whole time series data straight at object initialization should be loaded.
    + new pyMCDSts **get_cell_minstate_col** function to scan the whole time series for informative attributes.
    + new pyMCDSts **get_concentartion_minstate_col** function to scan the whole time series for informative attributes.

+ version 3.2.7 (2023-06-20): elmbeech/physicelldataloader
    + pyMCDS and pyMCDSts **_\_init__** custom\_type parameter to specify other custom\_data variable types (int, bool, str) then the generic float.

+ version 3.2.5 (2023-06-19): elmbeech/physicelldataloader
    + pyMCDS resolves incompatibility with earlier PhysiCell and MultiCellDS versions.

+ version 3.2.4 (2023-06-17): elmbeech/physicelldataloader
    + pyMCDS **_\_init__** seetingxml parameter for cases where in the output folder no PhysiCell\_settings.xml can be found.
    + pyMCDSts **mcdsts.make_imgcell** extrema parameter is replaced by the z\_axis parameter to account for numerical and categorical variable types.

+ version 3.2.2 (2023-06-16): elmbeech/physicelldataloader
    + pyMCDS **mcds.get_cell_df** sets distinct boolean, categorical, integer number, and real number variable types. categorical number codes are translated. for all spatial variables, the vector length value is calculated and added automatically.
    + new pyMCDS **mcds.get_celltype_dict** function.
    + new pyMCDS **mcds.get_substrate_dict** function.
    + pyMCDSts **mcdsts.make_imgcell** and **mcdsts.make_imgsubs** functions improved.

+ version 3.2.1 (2023-06-12): elmbeech/physicelldataloader
    + pypa odyssey is coming to an end.
    + change build system from setuptools to hatching.
    + change the library name from pcDataLoader to pcdl.
    + to make the library installation more lightweight, test data was excluded from the basic installation.
      given the computer is connected to the internet, test data can easily be installed and removed with the **pcdl.install_data()** and **pcdl.uninstall_data()** functions now.

+ version 3.0.7 (2023-06-08): elmbeech/physicelldataloader
    + pyMCDSts: replaces the svg dependent **mcdsts.make_jpeg**, **mcdsts.make_png**, and **mcdsts.make_tiff** with **mcdsts.make_imgcell** and **mcdsts.make_imgsubs** which generate images straight out of the loaded data. the **mcdsts.make_gif** and **mcdsts.make_movie** functions were adjusted accordingly. special thanks to Marshal Gress!
    + pyMCDSts: **mcdsts.read_mcds** loads now automatically all mcds snapshots if no xmlfile\_list is provided (default).

+ version 3.0.6 (2023-04-29): elmbeech/physicelldataloader
    + pyMCDS **\_read_xml** is now able to load time steps with zero cells.
    + pyMCDS **mcds.get_contour** can handle more input parameters.

+ version 3.0.5 (2023-02-26): elmbeech/physicelldataloader pyMCDS **mcds.get_contour**  plots span now the whole domain and not only to the border voxel centers.
+ version 3.0.4 (2023-02-21): elmbeech/physicelldataloader pyMCDS **mcds.get_contour** function, to easily generate for substrates matplotlib contourf and contour plots because they do not exist as pandas plots.
+ version 3.0.3 (2023-02-19): elmbeech/physicelldataloader branch 3 has no longer anndata and, as such, hdf5 dependency.
+ version 3.0.2 (2023-01-06): elmbeech/physicelldataloader bugfix installing package data.
+ version 3.0.0 (2023-01-06): elmbeech/physicelldataloader
    + **pyMCDS** parameter **xml_file** can now handle path/file.xml (unix) or path\file.xml (dos) input, as long output_path is the default.
    + **pyMCDS** has a new additional boolean **microenv** parameter, to specify if the microenvironment (substrates) should be read (for completeness) or not (for speed increase and less memory usage).
    + **pyMCDS** has a new additional boolean **graph** parameter, to specify if the attached and neighbor graph should be read.
    + **pyMCDS** has a new additional boolean **verbose** parameter, to specify if there should be text output while processing.
    + pyMCDS **mcds.get_2D_mesh** was renamed to **mcds.get_mesh_2D** for consistency.
    + pyMCDS **mcds.get_linear_voxels** was renamed to **mcds.get_mesh_coordinate** for consistency.
    + pyMCDS **mcds.get_containing_voxel_ijk** was renamed to **mcds.get_voxel_ijk** for briefness.
    + pyMCDS **mcds.get_voxel_spacing** returns now 3 specific values, one for x, y, and z, instead of 1 general value.
    + pyMCDS **mcds.get_concentrations** was renamed to **mcds.get_concentration** for consistency
    + pyMCDS **mcds.get_concentrations_at** was renamed to **mcds.get_concentration_at** for consistency
    + pyMCDS **mcds.get_concentration_at** if z_slice is not a mesh center value, the function will by default adjust to the nearest and no longer break.
    + pyMCDS **mcds.get_cell_variables** and **mcds.get_substrate_names** return now a strictly alphabetically ordered list.
    + pyMCDS **mcds.get_cell_df** returns now a pandas dataframe with the cell IDs as the index and not as a column.
      additionally, this dataframe contains now voxel, mesh_center, substrate parameter, substrate concentration, and cell density information too.
    + new pyMCDS **mcds.get_concentration_df** function.
    + new pyMCDS **mcds.get_substrate_df** function.
    + new pyMCDS **mcds.get_unit_se** function.
    + new pyMCDS **mcds.get_multicellds_version** function.
    + new pyMCDS **mcds.get_physicell_version** function.
    + new pyMCDS **mcds.get_runtime** function.
    + new pyMCDS **mcds.get_timestamp** function.
    + new pyMCDS **mcds.get_voxel_ijk_range** function.
    + new pyMCDS **mcds.get_voxel_ijk_axis** function.
    + new pyMCDS **mcds.get_voxel_spacing** function.
    + new pyMCDS **mcds.get_voxel_volume** function.
    + new pyMCDS **mcds.get_mesh_mnp_range** function.
    + new pyMCDS **mcds.get_mesh_mnp_axis** function.
    + new pyMCDS **mcds.get_xyz_range** function.
    + new pyMCDS **mcds.is_in_mesh** function.
    + new pyMCDS **mcds.get_attached_graph_dict** function.
    + new pyMCDS **mcds.get_neigbor_graph_dict** function.
    + class **pyMCDS_timeseries** was renamed to **pyMCDSts** and completely rewritten.
    + new pyMCDSts **get_xmlfile_list** function.
    + new pyMCDSts **read_mcds** function.
    + new pyMCDSts **make_jpeg** function.
    + new pyMCDSts **make_png** function.
    + new pyMCDSts **make_tiff** function.
    + new pyMCDSts **make_gif** function.
    + new pyMCDSts **make_movie** function.
    + all **plotting** functions were removed because pcdl only focuses on making the raw data in python3 easy to access for in-depth analysis.
    + cell position coordinates are now constantly labeled as **x,y,z**, mesh center coordinates as **m,n,p**, and voxel coordinates as **i,j,k**.
    + the underling [mcds object data dictionary structure](https://github.com/elmbeech/physicelldataloader/tree/master/man/img/physicelldataloader_data_dictionary_v3.0.0.png) has changed.
    + [pytest](https://en.wikipedia.org/wiki/Pytest) unit tests exist now for all pyMCDS and pyMCDSts functions.

+ version 2.0.3 (2023-06-16): elmbeech/physicelldataloader pypa odyssey is coming to an end.
+ version 2.0.2 (2023-01-06): elmbeech/physicelldataloader reset patch voxel spacing bugfix, so that branch2 is full compatible with branch1 again. use branch3 for a bugfixed version!
+ version 2.0.1 (2022-11-08): elmbeech/physicelldataloader beta release patch voxel spacing bugfix.
+ version 2.0.0 (2022-08-30): elmbeech/physicelldataloader pip installable release, derived from and compatible with PhysiCell-Tools/python-loader release 1.1.0 (2022-07-20).

+ version 1.1.1 (2022-07-01): elmbeech/physicelldataloader deprecated np.float replaced with np.float64.
+ version 1.1.0 (2022-05-09): Physicell-Tools/python-loader release compatible with pre-v1.10.x of PhysiCell.
+ version 1.0.1 (2020-01-25): Physicell-Tools/python-loader time-series related bug fix.
+ version 1.0.0 (2019-09-28): Physicell-Tools/python-loader first public release!<|MERGE_RESOLUTION|>--- conflicted
+++ resolved
@@ -20,11 +20,7 @@
 ## Header:
 
 + Language: python [>= 3.9](https://devguide.python.org/versions/)
-<<<<<<< HEAD
-+ Library dependencies: bioio, anndata, matplotlib, numpy, pandas, (requests), scipy, vtk
-=======
 + Library dependencies: anndata, bioio, matplotlib, numpy, pandas, (requests), scipy, vtk
->>>>>>> cf889c36
 + Date of origin original PhysiCell-Tools python-loader: 2019-09-02
 + Date of origin pcdl fork: 2022-08-30
 + Doi: https://doi.org/10.5281/ZENODO.8176399
