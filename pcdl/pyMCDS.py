--- conflicted
+++ resolved
@@ -1170,11 +1170,7 @@
 
             directory: string; default None
                 if None, a meaningful output directory name will be generated,
-<<<<<<< HEAD
-                based on focus and z_slice parameters, else the resulting plots 
-=======
                 based on focus and z_slice parameters, else the resulting plots
->>>>>>> 2bce2b6f
                 will be moved to the explicit name directory.
 
             ext: string; default is None
@@ -1879,11 +1875,7 @@
 
             directory: string; default None
                 if None, a meaningful output directory name will be generated,
-<<<<<<< HEAD
-                based on focus and z_slice parameters, else the resulting plots 
-=======
                 based on focus and z_slice parameters, else the resulting plots
->>>>>>> 2bce2b6f
                 will be moved to the explicit name directory.
 
             ext: string; default is None
